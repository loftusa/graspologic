--- conflicted
+++ resolved
@@ -366,15 +366,12 @@
     X : nx.Graph or np.ndarray object
         Unweighted graph or numpy matrix to plot.
 
-<<<<<<< HEAD
-=======
     colors : list-like or np.ndarray
         A list of exactly two colors to use for the heatmap.
 
     colorbar_ticklabels : list-like
         Binary labels to use in the colorbar.
 
->>>>>>> 11dfc852
     **kwargs : dict, optional
         All keyword arguments in ``plot.heatmap``.
 
@@ -387,13 +384,10 @@
         raise ValueError(
             "cmap is not allowed in a binary heatmap. To change colors, use the `colors` parameter."
         )
-<<<<<<< HEAD
-=======
     if not (
         isinstance(colorbar_ticklabels, (list, tuple)) and len(colorbar_ticklabels) == 2
     ):
         raise ValueError("colorbar_ticklabels must be list-like and length 2.")
->>>>>>> 11dfc852
 
     cmap = mpl.colors.ListedColormap(colors)
     ax = heatmap(X, center=None, cmap=cmap, **kwargs)
@@ -401,11 +395,7 @@
     cbar = kwargs.setdefault("cbar", True)
     if cbar:
         colorbar.set_ticks([0.25, 0.75])
-<<<<<<< HEAD
-        colorbar.set_ticklabels(["No Edge", "Edge"])
-=======
         colorbar.set_ticklabels(colorbar_ticklabels)
->>>>>>> 11dfc852
         colorbar.ax.set_frame_on(True)
     return ax
 
