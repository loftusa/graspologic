--- conflicted
+++ resolved
@@ -101,11 +101,10 @@
             n_iter=self.n_iter,
         )
 
-        square = A.shape[0] == A.shape[1]
         self.n_components_ = D.size
         self.singular_values_ = D
         self.latent_left_ = U @ np.diag(np.sqrt(D))
-        if square and not is_almost_symmetric(A):
+        if not is_almost_symmetric(A):
             self.latent_right_ = V.T @ np.diag(np.sqrt(D))
         else:
             self.latent_right_ = None
@@ -142,17 +141,10 @@
 
         return self
 
-<<<<<<< HEAD
-    def _fit_transform(self, graph=None, *args, **kwargs):
-        "Fits the model and returns the estimated latent positions."
-
-        self.fit(graph, *args, **kwargs)
-=======
     def _fit_transform(self, graph=None):
         "Fits the model and returns the estimated latent positions."
 
         self.fit(graph)
->>>>>>> f22f99fd
 
         if self.latent_right_ is None:
             return self.latent_left_
@@ -162,7 +154,7 @@
             else:
                 return self.latent_left_, self.latent_right_
 
-    def fit_transform(self, graph, y=None, *args, **kwargs):
+    def fit_transform(self, graph, y=None):
         """
         Fit the model with graphs and apply the transformation.
 
@@ -180,7 +172,7 @@
             If directed, ``concat`` is True then concatenate latent matrices on axis 1, shape(n_vertices, 2*n_components).
             If directed, ``concat`` is False then tuple of the latent matrices. Each of shape (n_vertices, n_components).
         """
-        return self._fit_transform(graph, *args, **kwargs)
+        return self._fit_transform(graph)
 
 
 class BaseEmbedMulti(BaseSpectralEmbed):
