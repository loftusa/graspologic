# Copyright (c) Microsoft Corporation and contributors.
# Licensed under the MIT License.

import pytest
import numpy as np
from numpy.testing import assert_equal, assert_allclose
from scipy.spatial import procrustes

from graspologic.embed.svd import selectSVD
from graspologic.simulations.simulations import er_np
from graspologic.utils import symmetrize


def test_bad_inputs():
    X = np.random.normal(size=(100, 5))
    with pytest.raises(ValueError):
        bad_algo = "ROFLMAO"
        selectSVD(X, algorithm=bad_algo)

    with pytest.raises(ValueError):
        algorithm = "full"
        bad_components = 1000
        selectSVD(X, n_components=bad_components, algorithm=algorithm)

    with pytest.raises(ValueError):
        algorithm = "truncated"
        bad_components = 1000
        selectSVD(X, n_components=bad_components, algorithm=algorithm)


def test_outputs():
    np.random.seed(123)
    X = np.vstack(
        [
            np.repeat([[0.2, 0.2, 0.2]], 50, axis=0),
            np.repeat([[0.5, 0.5, 0.5]], 50, axis=0),
        ]
    )
    P = X @ X.T
    A = np.random.binomial(1, P).astype(np.float)

    n_components = 3

    # Full SVD
    U_full, D_full, V_full = selectSVD(A, n_components=n_components, algorithm="full")
    X_full = U_full @ np.diag(np.sqrt(D_full))
    _, _, norm_full = procrustes(X, X_full)

    # Truncated SVD
    U_trunc, D_trunc, V_trunc = selectSVD(
        A, n_components=n_components, algorithm="truncated"
    )
    X_trunc = U_trunc @ np.diag(np.sqrt(D_trunc))
    _, _, norm_trunc = procrustes(X, X_trunc)

    # Randomized SVD
    U_rand, D_rand, V_rand = selectSVD(
        A, n_components=n_components, algorithm="randomized", n_iter=10
    )
    X_rand = U_rand @ np.diag(np.sqrt(D_rand))
    _, _, norm_rand = procrustes(X, X_rand)

    rtol = 1e-4
    atol = 1e-4
    assert_allclose(norm_full, norm_trunc, rtol, atol)
    assert_allclose(norm_full, norm_rand, rtol, atol)


<<<<<<< HEAD
def test_square():
=======
def test_eigsh():
>>>>>>> 0883887a
    np.random.seed(123)
    X = np.vstack(
        [
            np.repeat([[0.2, 0.2, 0.2]], 50, axis=0),
            np.repeat([[0.5, 0.5, 0.5]], 50, axis=0),
        ]
    )
    P = X @ X.T
    A = np.random.binomial(1, P).astype(np.float)
    A = symmetrize(A, method="triu")
    n_components = 3

    # Full SVD
    U_full, D_full, V_full = selectSVD(A, n_components=n_components, algorithm="full")
    X_full = U_full @ np.diag(np.sqrt(D_full))
    _, _, norm_full = procrustes(X, X_full)

<<<<<<< HEAD
    # Square SVD
    U_square, D_square, V_square = selectSVD(
        A, n_components=n_components, algorithm="square", n_iter=10
=======
    # eigsh SVD
    U_square, D_square, V_square = selectSVD(
        A, n_components=n_components, algorithm="eigsh", n_iter=10
>>>>>>> 0883887a
    )
    X_square = U_square @ np.diag(np.sqrt(D_square))
    _, _, norm_square = procrustes(X, X_square)

    rtol = 1e-4
    atol = 1e-4
    assert_allclose(norm_full, norm_square, rtol, atol)<|MERGE_RESOLUTION|>--- conflicted
+++ resolved
@@ -66,11 +66,7 @@
     assert_allclose(norm_full, norm_rand, rtol, atol)
 
 
-<<<<<<< HEAD
-def test_square():
-=======
 def test_eigsh():
->>>>>>> 0883887a
     np.random.seed(123)
     X = np.vstack(
         [
@@ -88,15 +84,9 @@
     X_full = U_full @ np.diag(np.sqrt(D_full))
     _, _, norm_full = procrustes(X, X_full)
 
-<<<<<<< HEAD
-    # Square SVD
-    U_square, D_square, V_square = selectSVD(
-        A, n_components=n_components, algorithm="square", n_iter=10
-=======
     # eigsh SVD
     U_square, D_square, V_square = selectSVD(
         A, n_components=n_components, algorithm="eigsh", n_iter=10
->>>>>>> 0883887a
     )
     X_square = U_square @ np.diag(np.sqrt(D_square))
     _, _, norm_square = procrustes(X, X_square)
